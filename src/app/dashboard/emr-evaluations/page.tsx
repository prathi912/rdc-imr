// src/app/dashboard/emr-evaluations/page.tsx
'use client';

import { useState, useEffect, useCallback, useMemo } from 'react';
import type { User, FundingCall, EmrInterest, EmrEvaluation } from '@/types';
import { db } from '@/lib/config';
import { collection, query, where, getDocs, onSnapshot, doc, updateDoc } from 'firebase/firestore';
import { PageHeader } from '@/components/page-header';
import { useToast } from '@/hooks/use-toast';
import { Skeleton } from '@/components/ui/skeleton';
import { Card, CardContent, CardDescription, CardHeader, CardTitle } from '@/components/ui/card';
import { Table, TableBody, TableCell, TableHead, TableHeader, TableRow } from '@/components/ui/table';
import { Badge } from '@/components/ui/badge';
import { Button } from '@/components/ui/button';
import { Eye, ThumbsDown, ThumbsUp, History as HistoryIcon, UserCheck, UserX, FileText, CheckCheck, Edit } from 'lucide-react';
import {
  Dialog,
  DialogContent,
  DialogDescription,
  DialogHeader,
  DialogTitle,
  DialogTrigger,
  DialogFooter,
  DialogClose,
} from '@/components/ui/dialog';
import {
  DropdownMenu,
  DropdownMenuContent,
  DropdownMenuItem,
  DropdownMenuTrigger,
} from '@/components/ui/dropdown-menu';
import { EMR_EVALUATION_RECOMMENDATIONS, EmrEvaluationForm } from '@/components/emr/emr-evaluation-form';
import { updateEmrStatus } from '@/app/emr-actions';
import { Textarea } from '@/components/ui/textarea';

function EvaluationDetailsDialog({ interest, call }: { interest: EmrInterestWithDetails, call: FundingCall }) {
    const { toast } = useToast();
    const [isStatusUpdateOpen, setIsStatusUpdateOpen] = useState(false);
    const [statusToUpdate, setStatusToUpdate] = useState<EmrInterest['status'] | null>(null);
    const [adminRemarks, setAdminRemarks] = useState('');

    const handleUpdateStatus = async () => {
        if (!statusToUpdate) return;
        if (statusToUpdate === 'Revision Needed' && !adminRemarks) {
            toast({ variant: 'destructive', title: 'Remarks Required', description: 'Please provide comments for the revision request.' });
            return;
        }
        const result = await updateEmrStatus(interest.id, statusToUpdate, adminRemarks);
        if (result.success) {
            toast({ title: "Status Updated", description: "The applicant has been notified." });
        } else {
            toast({ variant: 'destructive', title: "Error", description: result.error });
        }
        setIsStatusUpdateOpen(false);
        setAdminRemarks('');
    };

    return (
        <Dialog open={isStatusUpdateOpen} onOpenChange={setIsStatusUpdateOpen}>
            <DialogTrigger asChild>
                <Button variant="ghost" size="sm">View Evaluations</Button>
            </DialogTrigger>
            <DialogContent className="sm:max-w-2xl">
                <DialogHeader>
                    <DialogTitle>Evaluations for {interest.userName}</DialogTitle>
                    <DialogDescription>Call: {call.title}</DialogDescription>
                </DialogHeader>
                <div className="max-h-[60vh] overflow-y-auto pr-4 space-y-4">
                    {interest.evaluations.length > 0 ? interest.evaluations.map(evaluation => (
                        <div key={evaluation.evaluatorUid} className="p-4 border rounded-lg">
                            <div className="flex justify-between items-start">
                               <div><p className="font-semibold">{evaluation.evaluatorName}</p><p className="text-xs text-muted-foreground">{new Date(evaluation.evaluationDate).toLocaleDateString()}</p></div>
                                <Badge variant={ evaluation.recommendation === 'Recommended' ? 'default' : evaluation.recommendation === 'Not Recommended' ? 'destructive' : 'secondary' } className="capitalize">
                                     {evaluation.recommendation === 'Recommended' && <ThumbsUp className="h-3 w-3 mr-1" />}
                                     {evaluation.recommendation === 'Not Recommended' && <ThumbsDown className="h-3 w-3 mr-1" />}
                                     {evaluation.recommendation === 'Revision is needed' && <HistoryIcon className="h-3 w-3 mr-1" />}
                                    {evaluation.recommendation}
                                </Badge>
                            </div>
                            <p className="text-sm mt-4 text-muted-foreground border-t pt-3"><span className="font-semibold text-foreground">Comments:</span> {evaluation.comments}</p>
                        </div>
                    )) : (<div className="text-center py-8 text-muted-foreground">No evaluations submitted yet.</div>)}
                </div>
                {statusToUpdate === 'Revision Needed' ? (
                    <div className="space-y-2">
                        <label htmlFor="adminRemarks" className="font-medium">Revision Comments</label>
                        <Textarea id="adminRemarks" value={adminRemarks} onChange={(e) => setAdminRemarks(e.target.value)} placeholder="Provide clear instructions for the revision..."/>
                    </div>
                ) : null}
                <DialogFooter>
                    <DropdownMenu>
                        <DropdownMenuTrigger asChild><Button>Update Final Status</Button></DropdownMenuTrigger>
                        <DropdownMenuContent>
                            <DropdownMenuItem onClick={() => setStatusToUpdate('Recommended')}>Recommended</DropdownMenuItem>
                             <DropdownMenuItem onClick={() => setStatusToUpdate('Endorsement Submitted')}>Recommended (Endorsement Submitted)</DropdownMenuItem>
                            <DropdownMenuItem onClick={() => setStatusToUpdate('Not Recommended')}>Not Recommended</DropdownMenuItem>
                            <DropdownMenuItem onClick={() => setStatusToUpdate('Revision Needed')}>Revision is Needed</DropdownMenuItem>
                        </DropdownMenuContent>
                    </DropdownMenu>
                    {statusToUpdate && <Button onClick={handleUpdateStatus}>Confirm Status: {statusToUpdate}</Button>}
                </DialogFooter>
            </DialogContent>
        </Dialog>
    );
}

interface EmrInterestWithDetails extends EmrInterest {
    evaluations: EmrEvaluation[];
    userDetails: User | null;
}

export default function EmrEvaluationsPage() {
    const [user, setUser] = useState<User | null>(null);
    const [loading, setLoading] = useState(true);
    const [interests, setInterests] = useState<EmrInterestWithDetails[]>([]);
    const [calls, setCalls] = useState<FundingCall[]>([]);
    const { toast } = useToast();
    const [selectedInterest, setSelectedInterest] = useState<EmrInterestWithDetails | null>(null);
    const [isEvaluationFormOpen, setIsEvaluationFormOpen] = useState(false);

    useEffect(() => {
        const storedUser = localStorage.getItem('user');
        if (storedUser) {
            setUser(JSON.parse(storedUser));
        }
    }, []);

    const fetchData = useCallback(async () => {
        if (!user) return;
        setLoading(true);

        try {
<<<<<<< HEAD
            // 1. Directly query for funding calls where the user is an assigned evaluator.
            const relevantCallsQuery = query(
                collection(db, 'fundingCalls'),
                where('meetingDetails.assignedEvaluators', 'array-contains', user.uid)
            );
            const callsSnapshot = await getDocs(relevantCallsQuery);
            const relevantCalls = callsSnapshot.docs.map(doc => ({ id: doc.id, ...doc.data() } as FundingCall));
=======
            // First, directly query for EMR interests with status "Evaluation Pending"
            console.log("Fetching EMR interests with status 'Evaluation Pending'...");
            const interestsQuery = query(collection(db, 'emrInterests'), where('status', '==', 'Evaluation Pending'));
            const interestsSnapshot = await getDocs(interestsQuery);
            const interestsData = interestsSnapshot.docs.map(doc => ({ id: doc.id, ...doc.data() } as EmrInterest));
            console.log("All EMR interests with Evaluation Pending status:", interestsData);
            
            // Get unique call IDs from the interests
            const callIds = [...new Set(interestsData.map(interest => interest.callId))];
            console.log("Call IDs from EMR interests:", callIds);
            
            if (callIds.length === 0) {
                console.log("No EMR interests with Evaluation Pending status found");
                setInterests([]);
                setCalls([]);
                setLoading(false);
                return;
            }
            
            // Fetch the funding calls for these interests
            console.log("Fetching funding calls for the EMR interests...");
            const callsQuery = query(collection(db, 'fundingCalls'), where('__name__', 'in', callIds));
            const callsSnapshot = await getDocs(callsQuery);
            const allCalls = callsSnapshot.docs.map(doc => ({ id: doc.id, ...doc.data() } as FundingCall));
            console.log("All funding calls:", allCalls);
            
            // Filter calls based on user role
            let relevantCalls: FundingCall[];
            if (user.role === 'Super-admin' || user.role === 'admin') {
                // Admins see all calls
                relevantCalls = allCalls;
                console.log("Admin user - showing all calls:", relevantCalls);
            } else {
                // Other roles see only calls they are assigned to
                relevantCalls = allCalls.filter(call => call.meetingDetails?.assignedEvaluators?.includes(user.uid));
                console.log("Non-admin user - filtered calls:", relevantCalls);
            }
            
>>>>>>> 2fde5d1a
            setCalls(relevantCalls);
            
            // Filter interests to only include those from relevant calls
            const relevantCallIds = relevantCalls.map(call => call.id);
            console.log("Relevant call IDs:", relevantCallIds);
            
            const relevantInterests = interestsData.filter(interest => relevantCallIds.includes(interest.callId));
            console.log("Relevant EMR interests:", relevantInterests);
            
            if (relevantInterests.length === 0) {
                console.log("No relevant EMR interests found after filtering by user role");
                setInterests([]);
                setLoading(false);
                return;
            }
            
<<<<<<< HEAD
            // 2. Fetch all interests (applicants) for those specific calls with "Evaluation Pending" status.
            const interestsQuery = query(
                collection(db, 'emrInterests'), 
                where('callId', 'in', relevantCallIds),
                where('status', '==', 'Evaluation Pending')
            );
            const interestsSnapshot = await getDocs(interestsQuery);
            const interestsData = interestsSnapshot.docs.map(doc => ({ id: doc.id, ...doc.data() } as EmrInterest));
            
            // Fetch user details for all applicants
            const allUserIds = [...new Set(interestsData.map(i => i.userId))];
=======
            const allUserIds = [...new Set(relevantInterests.map(i => i.userId))];
>>>>>>> 2fde5d1a
            const usersMap = new Map<string, User>();
            if (allUserIds.length > 0) {
              const usersQuery = query(collection(db, 'users'), where('__name__', 'in', allUserIds));
              const usersSnapshot = await getDocs(usersQuery);
              usersSnapshot.forEach(doc => usersMap.set(doc.id, { uid: doc.id, ...doc.data()} as User));
            }

            // Fetch evaluations for each interest
            const interestsWithDetails = await Promise.all(
              relevantInterests.map(async interest => {
                const evaluationsCol = collection(db, 'emrInterests', interest.id, 'evaluations');
                const evaluationsSnapshot = await getDocs(evaluationsCol);
                const evaluations = evaluationsSnapshot.docs.map(doc => doc.data() as EmrEvaluation);
                const userDetails = usersMap.get(interest.userId) || null;
                return { ...interest, evaluations, userDetails };
              })
            );

            console.log("Final interests with details:", interestsWithDetails);
            setInterests(interestsWithDetails);

        } catch (error) {
            console.error("Error fetching EMR evaluation data:", error);
            toast({ variant: 'destructive', title: 'Error', description: 'Could not fetch EMR evaluation data.' });
        } finally { setLoading(false); }
    }, [user, toast]);

    useEffect(() => { fetchData(); }, [fetchData]);

    const isSuperAdmin = user?.role === 'Super-admin';

    const getCallTitle = (callId: string) => calls.find(c => c.id === callId)?.title || 'Unknown Call';
    
    const handleEvaluationSubmitted = () => { setIsEvaluationFormOpen(false); setSelectedInterest(null); fetchData(); };

    return (
        <div className="container mx-auto py-10">
            <PageHeader
                title="EMR Evaluations"
                description={isSuperAdmin ? "Review all submitted EMR evaluations." : "EMR presentations assigned to you for evaluation."}
            />
            <div className="mt-8">
                {loading ? ( <Card><CardContent className="pt-6"><Skeleton className="h-48 w-full" /></CardContent></Card>
                ) : interests.length > 0 ? (
                    <Card><CardContent className="pt-6"><Table>
                        <TableHeader><TableRow>
                            <TableHead>Applicant</TableHead>
                            <TableHead>Funding Call</TableHead>
                            <TableHead>Presentation</TableHead>
                            <TableHead>My Status</TableHead>
                            {isSuperAdmin && <TableHead>Evaluations</TableHead>}
                            <TableHead className="text-right">Actions</TableHead>
                        </TableRow></TableHeader>
                        <TableBody>{interests.map(interest => {
                            const myEvaluation = interest.evaluations.find((e:EmrEvaluation) => e.evaluatorUid === user?.uid);
                            const call = calls.find(c => c.id === interest.callId);
                            const allEvaluatorsAssigned = call?.meetingDetails?.assignedEvaluators || [];
                            
                            return (
                            <TableRow key={interest.id}>
                                <TableCell className="font-medium"><div>{interest.userName}</div><div className="text-xs text-muted-foreground">{interest.userDetails?.department}, {interest.userDetails?.institute}</div></TableCell>
                                <TableCell>{getCallTitle(interest.callId)}</TableCell>
                                <TableCell>{interest.pptUrl ? (<Button asChild variant="link" className="p-0 h-auto"><a href={interest.pptUrl} target="_blank" rel="noopener noreferrer"><FileText className="h-4 w-4 mr-1"/> View</a></Button>) : "Not Submitted"}</TableCell>
                                <TableCell>{myEvaluation ? <Badge variant="default"><UserCheck className="h-3 w-3 mr-1"/> Submitted</Badge> : <Badge variant="secondary"><UserX className="h-3 w-3 mr-1"/> Pending</Badge>}</TableCell>
                                {isSuperAdmin && (<TableCell>
                                    {interest.evaluations.length > 0 ? (
                                        <EvaluationDetailsDialog interest={interest} call={call!} />
                                    ) : `${interest.evaluations.length}/${allEvaluatorsAssigned.length}`}
                                </TableCell>)}
                                <TableCell className="text-right"><Button variant="outline" size="sm" onClick={() => { setSelectedInterest(interest); setIsEvaluationFormOpen(true); }}><Eye className="h-4 w-4 mr-2"/> {myEvaluation ? "View/Edit" : "Evaluate"}</Button></TableCell>
                            </TableRow> );
                        })}</TableBody>
                    </Table></CardContent></Card>
                ) : (
                    <Card><CardContent className="text-center py-12 text-muted-foreground">No EMR presentations are currently assigned to you for evaluation.</CardContent></Card>
                )}
            </div>
            {selectedInterest && user && ( <EmrEvaluationForm isOpen={isEvaluationFormOpen} onOpenChange={setIsEvaluationFormOpen} interest={selectedInterest} user={user} onEvaluationSubmitted={handleEvaluationSubmitted}/>)}
        </div>
    );
}<|MERGE_RESOLUTION|>--- conflicted
+++ resolved
@@ -130,15 +130,6 @@
         setLoading(true);
 
         try {
-<<<<<<< HEAD
-            // 1. Directly query for funding calls where the user is an assigned evaluator.
-            const relevantCallsQuery = query(
-                collection(db, 'fundingCalls'),
-                where('meetingDetails.assignedEvaluators', 'array-contains', user.uid)
-            );
-            const callsSnapshot = await getDocs(relevantCallsQuery);
-            const relevantCalls = callsSnapshot.docs.map(doc => ({ id: doc.id, ...doc.data() } as FundingCall));
-=======
             // First, directly query for EMR interests with status "Evaluation Pending"
             console.log("Fetching EMR interests with status 'Evaluation Pending'...");
             const interestsQuery = query(collection(db, 'emrInterests'), where('status', '==', 'Evaluation Pending'));
@@ -177,7 +168,13 @@
                 console.log("Non-admin user - filtered calls:", relevantCalls);
             }
             
->>>>>>> 2fde5d1a
+            // 1. Directly query for funding calls where the user is an assigned evaluator.
+            const relevantCallsQuery = query(
+                collection(db, 'fundingCalls'),
+                where('meetingDetails.assignedEvaluators', 'array-contains', user.uid)
+            );
+            const callsSnapshot = await getDocs(relevantCallsQuery);
+            const relevantCalls = callsSnapshot.docs.map(doc => ({ id: doc.id, ...doc.data() } as FundingCall));
             setCalls(relevantCalls);
             
             // Filter interests to only include those from relevant calls
@@ -194,7 +191,7 @@
                 return;
             }
             
-<<<<<<< HEAD
+            const allUserIds = [...new Set(relevantInterests.map(i => i.userId))];
             // 2. Fetch all interests (applicants) for those specific calls with "Evaluation Pending" status.
             const interestsQuery = query(
                 collection(db, 'emrInterests'), 
@@ -206,9 +203,6 @@
             
             // Fetch user details for all applicants
             const allUserIds = [...new Set(interestsData.map(i => i.userId))];
-=======
-            const allUserIds = [...new Set(relevantInterests.map(i => i.userId))];
->>>>>>> 2fde5d1a
             const usersMap = new Map<string, User>();
             if (allUserIds.length > 0) {
               const usersQuery = query(collection(db, 'users'), where('__name__', 'in', allUserIds));
