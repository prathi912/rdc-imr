
'use client';

import { useState, useEffect } from 'react';
import { useForm } from 'react-hook-form';
import { zodResolver } from '@hookform/resolvers/zod';
import * as z from 'zod';
import { useToast } from '@/hooks/use-toast';
import type { User, IncentiveClaim, ApprovalStage } from '@/types';
import { processIncentiveClaimAction } from '@/app/incentive-approval-actions';
import {
  Dialog,
  DialogContent,
  DialogDescription,
  DialogHeader,
  DialogTitle,
  DialogFooter,
} from '@/components/ui/dialog';
import { Form, FormControl, FormField, FormItem, FormLabel, FormMessage, FormDescription } from '@/components/ui/form';
import { Button } from '@/components/ui/button';
import { Textarea } from '@/components/ui/textarea';
import { Input } from '@/components/ui/input';
import { RadioGroup, RadioGroupItem } from '@/components/ui/radio-group';
import { Loader2, Check, X } from 'lucide-react';
import { Label } from '@/components/ui/label';
import { Separator } from '@/components/ui/separator';
import Link from 'next/link';
import { Tooltip, TooltipProvider, TooltipTrigger, TooltipContent } from '@/components/ui/tooltip';

interface ApprovalDialogProps {
  claim: IncentiveClaim;
  approver: User;
  claimant: User | null; // Pass the full claimant user object
  stageIndex: number;
  isOpen: boolean;
  onOpenChange: (open: boolean) => void;
  onActionComplete: () => void;
}

const verifiedFieldsSchema = z.record(z.string(), z.boolean()).optional();

const createApprovalSchema = (stageIndex: number, isChecklistEnabled: boolean) => z.object({
  action: z.enum(['approve', 'reject', 'verify']),
  amount: z.coerce.number().nonnegative("Amount cannot be negative.").optional(),
  comments: z.string().optional(),
  verifiedFields: verifiedFieldsSchema,
}).refine(data => {
    if (isChecklistEnabled) {
        return data.action === 'verify';
    }
    return data.action === 'approve' || data.action === 'reject';
}, {
    message: 'An action must be selected.',
    path: ['action'],
<<<<<<< HEAD
}).refine(data => {
    // Amount is ALWAYS required when approving, at ANY stage.
    if (data.action === 'approve') {
        return data.amount !== undefined && data.amount >= 0;
=======
})
.refine(data => {
    if (stageIndex >= 1 && data.action === 'approve') {
        return data.amount !== undefined && data.amount > 0;
>>>>>>> 536e7c4b
    }
    return true;
}, {
  message: 'Approved amount is required for this stage.',
  path: ['amount'],
}).refine(data => {
    if (data.action === 'reject') {
        return !!data.comments && data.comments.trim() !== '';
    }
    return true;
}, {
  message: 'Comments are required when rejecting a claim.',
  path: ['comments'],
});


type ApprovalFormData = z.infer<ReturnType<typeof createApprovalSchema>>;

const allPossibleResearchPaperFields: { id: keyof IncentiveClaim | 'name' | 'designation' | 'authorRoleAndPosition', label: string }[] = [
    { id: 'name', label: 'Name of the Applicant' },
    { id: 'designation', label: 'Designation and Dept.' },
    { id: 'publicationType', label: 'Type of publication' },
    { id: 'journalName', label: 'Name of Journal' },
    { id: 'locale', label: 'Whether National/International' },
    { id: 'indexType', label: 'Indexed In' },
    { id: 'wosType', label: 'WoS Type' },
    { id: 'journalClassification', label: 'Q Rating of the Journal' },
    { id: 'authorRoleAndPosition', label: 'Author Role / Position' },
    { id: 'totalPuAuthors', label: 'No. of Authors from PU' },
    { id: 'printIssn', label: 'ISSN' }, // Simplified for display
    { id: 'publicationProofUrls', label: 'PROOF OF PUBLICATION ATTACHED' },
    { id: 'isPuNameInPublication', label: 'Whether “PU” name exists' },
    { id: 'publicationMonth', label: 'Published Month & Year' }, // Simplified for display
];

function getVerificationMark(approval: ApprovalStage | null | undefined, fieldId: string) {
    if (!approval) return null;
    const verifiedStatus = approval.verifiedFields?.[fieldId];
    if (verifiedStatus === true) return <Check className="h-4 w-4 text-green-600" />;
    if (verifiedStatus === false) return <X className="h-4 w-4 text-red-600" />;
    return null;
}


function ResearchPaperClaimDetails({ 
    claim, 
    claimant, 
    form, 
    isChecklistEnabled, 
    stageIndex, 
    previousApprovals 
}: { 
    claim: IncentiveClaim, 
    claimant: User | null, 
    form: any, 
    isChecklistEnabled: boolean,
    stageIndex: number,
    previousApprovals: (ApprovalStage | null)[]
}) {
    const approval1 = previousApprovals[0];
    const approval2 = previousApprovals[1];

    const renderDetail = (fieldId: string, label: string, value?: string | number | null | boolean | string[]) => {
        if (value === undefined || value === null || value === '' || (Array.isArray(value) && value.length === 0)) return null;
        let displayValue = String(value);
        if (typeof value === 'boolean') {
            displayValue = value ? 'Yes' : 'No';
        }
        if (Array.isArray(value)) {
            displayValue = value.join(', ');
        }
        return (
            <div className="grid grid-cols-12 gap-2 text-sm items-center py-1">
                <span className="text-muted-foreground col-span-5">{label}</span>
                <span className="col-span-4">{displayValue}</span>
                <div className="col-span-3 flex justify-end gap-1">
                    {stageIndex > 0 && (
                        <div className="w-7 h-7 flex items-center justify-center">
                            <TooltipProvider><Tooltip><TooltipTrigger>{getVerificationMark(approval1, fieldId)}</TooltipTrigger><TooltipContent><p>Approver 1 Verification</p></TooltipContent></Tooltip></TooltipProvider>
                        </div>
                    )}
                     {stageIndex > 1 && (
                        <div className="w-7 h-7 flex items-center justify-center">
                             <TooltipProvider><Tooltip><TooltipTrigger>{getVerificationMark(approval2, fieldId)}</TooltipTrigger><TooltipContent><p>Approver 2 Verification</p></TooltipContent></Tooltip></TooltipProvider>
                        </div>
                    )}
                    {isChecklistEnabled && (
                        <FormField
                            control={form.control}
                            name={`verifiedFields.${fieldId}`}
                            render={({ field }) => (
                                <FormItem>
                                    <FormControl>
                                        <div className="flex items-center gap-1">
                                            <Button type="button" size="icon" variant={field.value === true ? 'secondary' : 'ghost'} className="h-7 w-7" onClick={() => field.onChange(field.value === true ? undefined : true)}>
                                                <Check className="h-4 w-4" />
                                            </Button>
                                            <Button type="button" size="icon" variant={field.value === false ? 'destructive' : 'ghost'} className="h-7 w-7" onClick={() => field.onChange(field.value === false ? undefined : false)}>
                                                <X className="h-4 w-4" />
                                            </Button>
                                        </div>
                                    </FormControl>
                                </FormItem>
                            )}
                        />
                    )}
                </div>
            </div>
        );
    };

    return (
        <div className="space-y-4 rounded-lg border bg-muted/50 p-4">
            <div className="flex items-center justify-between">
                <h4 className="font-semibold">Research Paper Details to Verify</h4>
                <div className="grid grid-cols-3 gap-1 text-xs font-semibold text-center">
                    {stageIndex > 0 && <span>Appr. 1</span>}
                    {stageIndex > 1 && <span>Appr. 2</span>}
                    {isChecklistEnabled && <span>Your Verify</span>}
                </div>
            </div>
            <div className="space-y-1">
                {renderDetail('name', 'Name of the Applicant', claimant?.name)}
                {renderDetail('designation', 'Designation and Dept.', `${claimant?.designation || 'N/A'}, ${claimant?.department || 'N/A'}`)}
                {renderDetail('publicationType', 'Type of publication', claim.publicationType)}
                {renderDetail('journalName', 'Name of Journal', claim.journalName)}
                {renderDetail('locale', 'Whether National/International', claim.locale)}
                {renderDetail('indexType', 'Indexed In', claim.indexType?.toUpperCase())}
                {renderDetail('wosType', 'WoS Type', claim.wosType)}
                {renderDetail('journalClassification', 'Q Rating of the Journal', claim.journalClassification)}
                {renderDetail('authorRoleAndPosition', 'Author Role / Position', `${claim.authorType || 'N/A'} / ${claim.authorPosition || 'N/A'}`)}
                {renderDetail('totalPuAuthors', 'No. of Authors from PU', claim.totalPuAuthors)}
                {renderDetail('printIssn', 'ISSN', `${claim.printIssn || 'N/A'} (Print), ${claim.electronicIssn || 'N/A'} (Electronic)`)}
                {renderDetail('publicationProofUrls', 'PROOF OF PUBLICATION ATTACHED', !!claim.publicationProofUrls && claim.publicationProofUrls.length > 0)}
                {renderDetail('isPuNameInPublication', 'Whether “PU” name exists', claim.isPuNameInPublication)}
                {renderDetail('publicationMonth', 'Published Month & Year', `${claim.publicationMonth}, ${claim.publicationYear}`)}
            </div>
            {isChecklistEnabled && <FormMessage>{form.formState.errors.verifiedFields?.message}</FormMessage>}
        </div>
    );
}

function MembershipClaimDetails({ claim, claimant }: { claim: IncentiveClaim, claimant: User | null }) {
  const renderDetail = (label: string, value?: string | number | null) => {
    if (!value && value !== 0) return null;
    return (
      <div className="grid grid-cols-2 text-sm">
        <span className="text-muted-foreground">{label}</span>
        <span>{value}</span>
      </div>
    );
  };

  return (
    <div className="space-y-4 rounded-lg border bg-muted/50 p-4">
        <h4 className="font-semibold">Membership Details to Verify</h4>
        <div className="space-y-1">
            {renderDetail('Designation and Dept.', `${claimant?.designation || 'N/A'}, ${claimant?.department || 'N/A'}`)}
            {renderDetail('Department/Faculty', claimant?.faculty)}
            {renderDetail('Type of Membership', claim.membershipType)}
            {renderDetail('Professional Body', claim.professionalBodyName)}
            {renderDetail('Locale of Professional Body', claim.membershipLocale)}
            {renderDetail('Membership Number', claim.membershipNumber)}
            {renderDetail('Amount Paid', `₹${claim.membershipAmountPaid?.toLocaleString('en-IN')}`)}
            {renderDetail('Payment Date', claim.membershipPaymentDate ? new Date(claim.membershipPaymentDate).toLocaleDateString() : 'N/A')}
        </div>
    </div>
  );
}

export function ApprovalDialog({ claim, approver, claimant, stageIndex, isOpen, onOpenChange, onActionComplete }: ApprovalDialogProps) {
    const { toast } = useToast();
    const [isSubmitting, setIsSubmitting] = useState(false);
    
    const isMembershipClaim = claim.claimType === 'Membership of Professional Bodies';
    const isResearchPaperClaim = claim.claimType === 'Research Papers';
    const isChecklistEnabled = (isResearchPaperClaim && (stageIndex === 0 || stageIndex === 1));
    
    const getFieldsToVerify = () => {
        if (!isResearchPaperClaim) return [];

        const claimWithUserData = {
            ...claim,
            name: claimant?.name,
            designation: `${claimant?.designation || 'N/A'}, ${claimant?.department || 'N/A'}`,
            authorRoleAndPosition: `${claim.authorType || 'N/A'} / ${claim.authorPosition || 'N/A'}`
        };

        return allPossibleResearchPaperFields
            .filter(field => {
                const value = (claimWithUserData as any)[field.id];
                return value !== undefined && value !== null && value !== '' && (!Array.isArray(value) || value.length > 0);
            })
            .map(field => field.id);
    };
    const fieldsToVerify = getFieldsToVerify();
    
    const approvalSchema = createApprovalSchema(stageIndex, isChecklistEnabled);
    const formSchemaWithVerification = approvalSchema.refine(data => {
        if (!isChecklistEnabled) return true;
        return fieldsToVerify.every(fieldId => typeof data.verifiedFields?.[fieldId] === 'boolean');
    }, {
        message: 'You must verify all visible fields (mark as correct or incorrect).',
        path: ['verifiedFields'],
    });

    const { defaultAmount, isAutoCalculated } = (() => {
        if (stageIndex > 0 && claim.approvals) {
            const previousApprovals = claim.approvals
                .filter(a => a && a.stage < stageIndex + 1 && a.status === 'Approved')
                .sort((a, b) => b!.stage - a!.stage);

            if (previousApprovals.length > 0 && previousApprovals[0]!.approvedAmount >= 0) {
                return { defaultAmount: previousApprovals[0]!.approvedAmount, isAutoCalculated: false };
            }
        }
        return { defaultAmount: claim.calculatedIncentive, isAutoCalculated: true };
    })();
    
    const getDefaultAction = () => {
        return isChecklistEnabled ? 'verify' : 'approve';
    };


    const form = useForm<ApprovalFormData>({
        resolver: zodResolver(formSchemaWithVerification),
        defaultValues: {
            amount: defaultAmount || 0,
            verifiedFields: {},
            action: getDefaultAction(),
        }
    });

    useEffect(() => {
        if (isOpen) {
            form.reset({
                amount: defaultAmount || 0,
                verifiedFields: {},
                action: getDefaultAction(),
                comments: '',
            });
        }
    // eslint-disable-next-line react-hooks/exhaustive-deps
    }, [isOpen, claim, stageIndex]);


    const action = form.watch('action');

    const handleSubmit = async (values: ApprovalFormData) => {
        setIsSubmitting(true);
        try {
            const actionToSubmit = values.action;

            const result = await processIncentiveClaimAction(claim.id, actionToSubmit, approver, stageIndex, values);
            if (result.success) {
                let successMessage = 'Action submitted successfully.';
                if (actionToSubmit === 'verify') successMessage = 'Checklist verified and claim forwarded.';
                else if (actionToSubmit === 'approve') successMessage = 'Claim has been approved.';
                else if (actionToSubmit === 'reject') successMessage = 'Claim has been rejected.';
                
                toast({ title: 'Success', description: successMessage });
                onActionComplete();
                onOpenChange(false);
                form.reset();
            } else {
                throw new Error(result.error);
            }
        } catch (error: any) {
            toast({ variant: 'destructive', title: 'Action Failed', description: error.message || 'An unexpected error occurred.' });
        } finally {
            setIsSubmitting(false);
        }
    };

    const previousApprovals = (claim.approvals || []).filter(a => a?.stage < stageIndex + 1);
    
    const profileLink = claimant?.campus === 'Goa' ? `/goa/${claimant.misId}` : `/profile/${claimant.misId}`;
    const hasProfileLink = claimant && claimant.misId;
    const isViewerAdminOrApprover =
      approver?.role === 'Super-admin' ||
      approver?.role === 'admin' ||
      approver?.allowedModules?.some(m => m.startsWith('incentive-approver-'));


    return (
        <Dialog open={isOpen} onOpenChange={onOpenChange}>
            <DialogContent className="sm:max-w-2xl">
                <DialogHeader>
                    <DialogTitle>Stage {stageIndex + 1} Approval</DialogTitle>
                    <DialogDescription>
                        Review and take action on the claim for {' '}
                        {hasProfileLink ? (
                            <Link href={profileLink} target="_blank" className="text-primary hover:underline">{claim.userName}</Link>
                        ) : (
                            claim.userName
                        )}.
                    </DialogDescription>
                </DialogHeader>
                
                <div className="max-h-[60vh] overflow-y-auto pr-4 space-y-4">
                    {isViewerAdminOrApprover && previousApprovals.length > 0 && (
                        <div className="space-y-4">
                            <h4 className="font-semibold text-sm">Previous Approval History</h4>
                            {previousApprovals.map((approval, index) => (
                                approval && (
                                <div key={index} className="p-4 border rounded-lg bg-muted/50 space-y-2 text-sm">
                                    <div className="flex justify-between items-center">
                                        <p className="font-semibold">Stage {approval.stage}: {approval.approverName}</p>
                                        <p className={`font-semibold ${approval.status === 'Approved' ? 'text-green-600' : 'text-red-600'}`}>{approval.status}</p>
                                    </div>
                                      <div className="flex flex-col sm:flex-row sm:items-center sm:justify-between">
                                          <p>
                                            <strong className="text-muted-foreground">Comments:</strong>{' '}
                                            {approval.comments || 'N/A'}
                                          </p>
                                          {approval.status === 'Approved' && (
                                            <p className="mt-1 sm:mt-0">
                                              <strong className="text-muted-foreground">Approved Amount:</strong>{' '}
                                              ₹{approval.approvedAmount.toLocaleString('en-IN')}
                                            </p>
                                          )}
                                      </div>
                                </div>
                                )
                            ))}
                            <Separator />
                        </div>
                    )}
                    
                     {stageIndex === 0 && claim.calculatedIncentive !== undefined && claim.calculatedIncentive !== null && (
                        <div className="p-4 bg-blue-100 dark:bg-blue-900/30 rounded-md text-center">
                            <p className="text-sm font-medium text-blue-800 dark:text-blue-200">Tentatively Eligible Incentive Amount:</p>
                            <p className="font-bold text-2xl text-blue-600 dark:text-blue-400 mt-1">₹{claim.calculatedIncentive.toLocaleString('en-IN')}</p>
                        </div>
                    )}

                    <Form {...form}>
                        {isMembershipClaim && <MembershipClaimDetails claim={claim} claimant={claimant} />}
                        {isResearchPaperClaim && <ResearchPaperClaimDetails claim={claim} claimant={claimant} form={form} isChecklistEnabled={isChecklistEnabled} stageIndex={stageIndex} previousApprovals={claim.approvals || []} />}


                        <form id="approval-form" onSubmit={form.handleSubmit(handleSubmit)} className="space-y-4">
                             {!isChecklistEnabled && (
                                <FormField
                                    name="action"
                                    control={form.control}
                                    render={({ field }) => (
                                        <FormItem>
                                            <FormLabel>Your Action</FormLabel>
                                            <FormControl>
                                                <RadioGroup onValueChange={field.onChange} defaultValue={field.value} className="flex space-x-4">
                                                    <FormItem className="flex items-center space-x-2"><FormControl><RadioGroupItem value="approve" /></FormControl><FormLabel className="font-normal">Approve</FormLabel></FormItem>
                                                    <FormItem className="flex items-center space-x-2"><FormControl><RadioGroupItem value="reject" /></FormControl><FormLabel className="font-normal">Reject</FormLabel></FormItem>
                                                </RadioGroup>
                                            </FormControl>
                                            <FormMessage />
                                        </FormItem>
                                    )}
                                />
                            )}
<<<<<<< HEAD
                            {action === 'approve' && (
=======
                            {action === 'approve' && stageIndex >= 1 && (
>>>>>>> 536e7c4b
                                <FormField
                                    name="amount"
                                    control={form.control}
                                    render={({ field }) => (
                                        <FormItem>
                                            <div className="flex items-center gap-2">
                                                <FormLabel>Approved Amount (INR)</FormLabel>
                                                {isAutoCalculated && stageIndex === 0 && <span className="text-xs text-muted-foreground">(Tentative)</span>}
                                            </div>
                                            <FormControl><Input type="number" {...field} /></FormControl>
                                            <FormMessage />
                                        </FormItem>
                                    )}
                            )}
                             {action !== 'verify' && (
                                <FormField
                                    name="comments"
                                    control={form.control}
                                    render={({ field }) => (
                                        <FormItem>
                                            <FormLabel>Your Comments {action === 'reject' && '(Required)'}</FormLabel>
                                            <FormControl><Textarea {...field} /></FormControl>
                                            <FormMessage />
                                        </FormItem>
                                    )}
                                />
                             )}
                        </form>
                    </Form>
                </div>
                 <DialogFooter>
                    <Button variant="outline" onClick={() => onOpenChange(false)}>Cancel</Button>
                    <Button type="submit" form="approval-form" disabled={isSubmitting}>
                        {isSubmitting ? <><Loader2 className="mr-2 h-4 w-4 animate-spin"/> Submitting...</> : (
                            isChecklistEnabled ? 'Submit & Forward' : 'Submit Action'
                        )}
                    </Button>
                </DialogFooter>
            </DialogContent>
        </Dialog>
    );
}<|MERGE_RESOLUTION|>--- conflicted
+++ resolved
@@ -52,17 +52,10 @@
 }, {
     message: 'An action must be selected.',
     path: ['action'],
-<<<<<<< HEAD
-}).refine(data => {
-    // Amount is ALWAYS required when approving, at ANY stage.
-    if (data.action === 'approve') {
-        return data.amount !== undefined && data.amount >= 0;
-=======
 })
 .refine(data => {
     if (stageIndex >= 1 && data.action === 'approve') {
         return data.amount !== undefined && data.amount > 0;
->>>>>>> 536e7c4b
     }
     return true;
 }, {
@@ -423,11 +416,7 @@
                                     )}
                                 />
                             )}
-<<<<<<< HEAD
-                            {action === 'approve' && (
-=======
                             {action === 'approve' && stageIndex >= 1 && (
->>>>>>> 536e7c4b
                                 <FormField
                                     name="amount"
                                     control={form.control}
